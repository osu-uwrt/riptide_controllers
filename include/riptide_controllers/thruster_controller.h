#ifndef THRUSTER_CONTROLLER_H
#define THRUSTER_CONTROLLER_H

#include <math.h>

#include "ceres/ceres.h"
//#include "glog/logging.h"

#include "ros/ros.h"
#include <dynamic_reconfigure/server.h>
#include <riptide_controllers/VehiclePropertiesConfig.h>
#include <boost/thread/mutex.hpp>

#include "std_msgs/Float32.h"
#include "geometry_msgs/Vector3.h"
#include "geometry_msgs/Vector3Stamped.h"
#include "geometry_msgs/Accel.h"
#include "nav_msgs/Odometry.h"
#include "riptide_msgs/ThrustStamped.h"
#include "riptide_msgs/NetLoad.h"
#include "riptide_msgs/ControllerEnable.h"


#include <yaml-cpp/yaml.h>
#include "eigen3/Eigen/Dense"
#include "eigen3/Eigen/Core"
#include <tf2_geometry_msgs/tf2_geometry_msgs.h>
using namespace Eigen;
using namespace std;

#define PI 3.141592653
#define GRAVITY 9.81         //[m/s^2]
#define WATER_DENSITY 1000.0 //[kg/m^3]

typedef Matrix<double, 6, 1> Vector6d;
typedef Matrix<double, Dynamic, Dynamic, RowMajor> RowMatrixXd;

class ThrusterController
{
private:
<<<<<<< HEAD
  ros::NodeHandle nh, private_nh;
  ros::Subscriber odom_sub, cmd_sub;
=======
  ros::NodeHandle nh;
  ros::Subscriber state_sub, cmd_sub, depth_sub, enable_sub;
>>>>>>> 3f64e919
  ros::Publisher cmd_pub, cob_pub;

  int controller;
  riptide_msgs::ThrustStamped thrust_msg;
  geometry_msgs::Vector3Stamped cob_msg;

  // Dynamic Reconfigure Setup
  typedef dynamic_reconfigure::Server<riptide_controllers::VehiclePropertiesConfig> DynamicReconfigServer;
  boost::shared_ptr<DynamicReconfigServer> param_reconfig_server;
  DynamicReconfigServer::CallbackType param_reconfig_callback;
  boost::recursive_mutex param_reconfig_mutex;

  YAML::Node vehicle;
  string vehicle_file;
  vector<int> thrustersEnabled;
  Vector3d CoB;
  double mass, Fg,  Fb, Ixx, Iyy, Izz, depth_fully_submerged;
  bool isSubmerged;

  // Variables that get passed to class EOM and FindCoB
  MatrixXd thrustCoeffs, thrusters;
  Vector6d weightLoad_eig;
  int numThrusters;
  double inertia[6], weightLoad[6], transportThm[6], command[6], Fb_vector[3];
  double solver_forces[8]; // Solved forces go here
  double solver_cob[3];    // Solved buoyancy positions go here
  double center_of_mass[3];

  // EOMs
  ceres::Problem problemEOM;
  ceres::Solver::Options optionsEOM;
  ceres::Solver::Summary summaryEOM;

  // Locate Buoyancy Position
  ceres::Problem problemBuoyancy;
  ceres::Solver::Options optionsBuoyancy;
  ceres::Solver::Summary summaryBuoyancy;

public:
  EIGEN_MAKE_ALIGNED_OPERATOR_NEW

  ThrusterController();
  template <typename T>
  void LoadParam(std::string param, T &var);
  void LoadVehicleProperties();
  void InitDynamicReconfigure();
  void SetThrusterCoeffs();
  void InitThrustMsg();
  void DynamicReconfigCallback(riptide_controllers::VehiclePropertiesConfig &config, uint32_t levels);
  void OdomCB(const nav_msgs::Odometry::ConstPtr &odom_msg);
  void NetLoadCB(const riptide_msgs::NetLoad::ConstPtr &load_msg);
  void ControllerCB(const riptide_msgs::ControllerEnable::ConstPtr &controller_msg);
  void Loop();
};

// Class EOM defines the 6 equations of motion that ceres needs to solve
class EOM
{
private:
  int numThrusters;      // Number of thrusters
  MatrixXd thrustCoeffs; // Thrust coefficients (effective contributions of each thruster for force and moments)
  double *inertia;       // (Pointer) Inertia-related values (mass, mass, mass, Ixx, Iyy, Izz)
  double *weightLoad;    // (Pointer) Forces/moments due to weight forces (gravity and buoyancy)
  double *transportThm;  // (Pointer) Vector containng terms related to the transport theorem
  double *command;       // (Pointer) Command for each EOM

public:
  EOM(int &numThrust, const Ref<const MatrixXd> &thrustCoeffsIn, double *inertiaIn, double *weightLoadIn, double *transportThmIn, double *commandIn)
  {
    numThrusters = numThrust;
    thrustCoeffs = thrustCoeffsIn;
    inertia = inertiaIn;
    weightLoad = weightLoadIn;
    transportThm = transportThmIn;
    command = commandIn;
  }

  template <typename T>
  bool operator()(const T *const forces, T *residual) const
  {
    for (int i = 0; i < 6; i++)
    {
      residual[i] = T(0);

      // Account for each thruster's contribution to force/moment
      for (int j = 0; j < numThrusters; j++)
      {
        residual[i] = residual[i] + T(thrustCoeffs(i, j)) * forces[j];
      }

      // Account for weight-related forces/moments and transportThm
      residual[i] = residual[i] + T(weightLoad[i] + transportThm[i]);
      residual[i] = residual[i] - T(command[i]);
    }
    return true;
  }
};

// class FindCoB will determine an estimate for the location of the center of buoyancy relative
// to the center of mass
class FindCoB
{
private:
  int numThrusters;      // Number of thrusters
  int x, y, z;           // Axis indeces
  MatrixXd thrustCoeffs; // Thrust coefficients (effective contributions of each thruster for force and moments)
  double *Fb;            // (Pointer) Buoyant forces along body-frame x, y, and x axes
  double *forces;        // (Pointer) Solved thruster forces from class EOM

public:
  FindCoB(int &numThrust, const Ref<const MatrixXd> &thrustCoeffsIn, double *FbIn, double *forcesIn)
  {
    numThrusters = numThrust;
    thrustCoeffs = thrustCoeffsIn;
    Fb = FbIn;
    forces = forcesIn;
    x = 0, y = 1, z = 2;
  }

  // rFb is the position vector for the center of buoyancy from the center of mass
  template <typename T>
  bool operator()(const T *const rFb, T *residual) const
  {
    for (int i = 0; i < 3; i++)
    {
      residual[i] = T(0);
      for (int j = 0; j < numThrusters; j++)
        residual[i] = residual[i] + T(thrustCoeffs(i+3, j) * forces[j]);
    }
    residual[x] = residual[x] + (rFb[y] * T(Fb[z]) - rFb[z] * T(Fb[y]));
    residual[y] = residual[y] + (rFb[z] * T(Fb[x]) - rFb[x] * T(Fb[z]));
    residual[z] = residual[z] + (rFb[x] * T(Fb[y]) - rFb[y] * T(Fb[x]));
    return true;
  }
};

#endif<|MERGE_RESOLUTION|>--- conflicted
+++ resolved
@@ -38,13 +38,8 @@
 class ThrusterController
 {
 private:
-<<<<<<< HEAD
-  ros::NodeHandle nh, private_nh;
-  ros::Subscriber odom_sub, cmd_sub;
-=======
   ros::NodeHandle nh;
-  ros::Subscriber state_sub, cmd_sub, depth_sub, enable_sub;
->>>>>>> 3f64e919
+  ros::Subscriber state_sub, cmd_sub, depth_sub, enable_sub, odom_sub;
   ros::Publisher cmd_pub, cob_pub;
 
   int controller;
