#include "riptide_controllers/thruster_controller.h"

int main(int argc, char **argv)
{
  ros::init(argc, argv, "thruster_controller");
  ThrusterController tc;
  tc.Loop();
}

ThrusterController::ThrusterController() : nh(), private_nh("~")
{
  // Load parameters from .yaml files or launch files
  //ThrusterController::LoadParam<bool>("tune", tune);
  ThrusterController::LoadParam<string>("vehicle_file", vehicle_file);

  vehicle = YAML::LoadFile(vehicle_file);
  ThrusterController::LoadVehicleProperties();
  ThrusterController::SetThrusterCoeffs();
  weightLoad_eig.setZero();
  isSubmerged = false;

  for (int i = 0; i < 6; i++)
  {
    weightLoad[i] = 0;
    transportThm[i] = 0;
    command[i] = 0;
    solver_forces[i] = 0;
  }

  for (int i = 0; i < 3; i++)
  {
    solver_cob[i] = 0;
    Fb_vector[i] = 0;
  }

<<<<<<< HEAD
  odom_sub = nh.subscribe<nav_msgs::Odometry>("odometry/filtered", 1, &ThrusterController::OdomCB, this);
  cmd_sub = nh.subscribe<riptide_msgs::NetLoad>("command/net_load", 1, &ThrusterController::NetLoadCB, this);
  // cob_pub = nh.advertise<geometry_msgs::Vector3Stamped>("vehicle/cob", 1);
  cmd_pub = nh.advertise<riptide_msgs::ThrustStamped>("command/thrust", 1);

=======
  state_sub = nh.subscribe<riptide_msgs::Imu>("/state/imu", 1, &ThrusterController::ImuCB, this);
  depth_sub = nh.subscribe<riptide_msgs::Depth>("/state/depth", 1, &ThrusterController::DepthCB, this);
  cmd_sub = nh.subscribe<riptide_msgs::NetLoad>("/command/net_load", 1, &ThrusterController::NetLoadCB, this);
  cob_pub = nh.advertise<geometry_msgs::Vector3Stamped>("/properties/cob", 1);
  cmd_pub = nh.advertise<riptide_msgs::ThrustStamped>("/command/thrust", 1);
  enable_sub = nh.subscribe<riptide_msgs::ControllerEnable>("/command/controller_switch", 1, &ThrusterController::ControllerCB, this);
  controller = 0;
>>>>>>> 3f64e919
  ThrusterController::InitDynamicReconfigure();
  ThrusterController::InitThrustMsg();

  // EOM problem
  problemEOM.AddResidualBlock(new ceres::AutoDiffCostFunction<EOM, 6, 8>(new EOM(numThrusters, thrustCoeffs, inertia, weightLoad, transportThm, command)), NULL, solver_forces);
  optionsEOM.max_num_iterations = 100;
  optionsEOM.linear_solver_type = ceres::DENSE_QR;

  // Buoyancy Problem
  problemBuoyancy.AddResidualBlock(new ceres::AutoDiffCostFunction<FindCoB, 3, 3>(new FindCoB(numThrusters, thrustCoeffs, Fb_vector, solver_forces)), NULL, solver_cob);
  optionsBuoyancy.max_num_iterations = 100;
  optionsBuoyancy.linear_solver_type = ceres::DENSE_QR;
}

// Load parameter from namespace
template <typename T>
void ThrusterController::LoadParam(std::string param, T &var)
{
  try
  {
    if (!nh.getParam(param, var))
    {
      throw 0;
    }
  }
  catch (int e)
  {
    std::string ns = nh.getNamespace();
    ROS_ERROR("Thruster Controller Namespace: %s", ns.c_str());
    ROS_ERROR("Critical! Param \"%s/%s\" does not exist or is not accessed correctly. Shutting down.", ns.c_str(), param.c_str());
    ros::shutdown();
  }
}

void ThrusterController::LoadVehicleProperties()
{
  mass = vehicle["mass"].as<double>();
  double comX = vehicle["com"][0].as<double>();
  double comY = vehicle["com"][1].as<double>();
  double comZ =  vehicle["com"][2].as<double>();
  center_of_mass[0] = comX;
  center_of_mass[1] = comY;
  center_of_mass[2] = comZ;
  Fg = mass * GRAVITY;

  // TODO: Use TF to detect when thrusters not submerged
  depth_fully_submerged = 0.3;

  Ixx = vehicle["inertia"][0].as<double>();
  Iyy = vehicle["inertia"][1].as<double>();
  Izz = vehicle["inertia"][2].as<double>();

  inertia[0] = mass;
  inertia[1] = mass;
  inertia[2] = mass;
  inertia[3] = Ixx;
  inertia[4] = Iyy;
  inertia[5] = Izz;
}

void ThrusterController::InitDynamicReconfigure()
{
  // Reset server
  param_reconfig_server.reset(new DynamicReconfigServer(param_reconfig_mutex, private_nh));

  // Now, we set the callback
  param_reconfig_callback = boost::bind(&ThrusterController::DynamicReconfigCallback, this, _1, _2);
  param_reconfig_server->setCallback(param_reconfig_callback);
}

void ThrusterController::SetThrusterCoeffs()
{
  numThrusters = vehicle["thrusters"].size();
  for (int i = 0; i < numThrusters; i++)
  {
    //bool enabled = vehicle["thrusters"][i]["enable"].as<bool>();
    thrustersEnabled.push_back((int)true);
  }

  // Each COLUMN contains a thruster's info
  thrusters.resize(5, numThrusters);
  thrustCoeffs.resize(6, numThrusters);
  thrusters.setZero();
  thrustCoeffs.setZero();

  for (int i = 0; i < numThrusters; i++)
    if (thrustersEnabled[i])
    {
      for (int j = 0; j < 3; j++)
      {
        // Transform X, Y, Z to COM reference frame
        thrusters(j, i) = vehicle["thrusters"][i]["pose"][j].as<double>() - center_of_mass[j];
      }
      thrusters(3, i) = vehicle["thrusters"][i]["pose"][4].as<double>();
      thrusters(4, i) = vehicle["thrusters"][i]["pose"][5].as<double>();
    }

  for (int i = 0; i < numThrusters; i++)
  {
    if (thrustersEnabled[i])
    {
      float theta = thrusters(3, i);
      float psi = thrusters(4, i);
      thrustCoeffs(0, i) = cos(psi) * cos(theta); // Effective contrbution along X-axis
      thrustCoeffs(1, i) = sin(psi) * cos(theta); // Effective contrbution along Y-axis
      thrustCoeffs(2, i) = -sin(theta);           // Effective contrbution along Z-axis

      // Cross-product
      // Determine the effective moment arms for each thruster about the B-frame axes
      thrustCoeffs.block<3, 1>(3, i) = thrusters.block<3, 1>(0, i).cross(thrustCoeffs.block<3, 1>(0, i));
    }
  }
}

void ThrusterController::InitThrustMsg()
{
  thrust_msg.header.stamp = ros::Time::now();
  thrust_msg.force.vector_port_fwd = 0;
  thrust_msg.force.vector_stbd_fwd = 0;
  thrust_msg.force.vector_port_aft = 0;
  thrust_msg.force.vector_stbd_aft = 0;
  thrust_msg.force.heave_port_fwd = 0;
  thrust_msg.force.heave_stbd_fwd = 0;
  thrust_msg.force.heave_port_aft = 0;
  thrust_msg.force.heave_stbd_aft = 0;

  cmd_pub.publish(thrust_msg);
}

// Callback for dynamic reconfigure
void ThrusterController::DynamicReconfigCallback(riptide_controllers::VehiclePropertiesConfig &config, uint32_t levels)
{
  CoB(0) = config.Buoyancy_X_POS;
  CoB(1) = config.Buoyancy_Y_POS;
  CoB(2) = config.Buoyancy_Z_POS;
  Fb = config.Buoyant_Force;
}

<<<<<<< HEAD
void ThrusterController::OdomCB(const nav_msgs::Odometry::ConstPtr &odom_msg)
=======
void ThrusterController::ControllerCB(const riptide_msgs::ControllerEnable::ConstPtr &controller_msg){
  controller = controller_msg->controller;
}

void ThrusterController::ImuCB(const riptide_msgs::Imu::ConstPtr &imu_msg)
>>>>>>> 3f64e919
{
  isSubmerged = (bool)(odom_msg->pose.pose.position.z < depth_fully_submerged);

  tf2::Quaternion quat;
  tf2::fromMsg(odom_msg->pose.pose.orientation, quat);
  double yaw, pitch, roll;
  tf2::Matrix3x3 mat(quat);
  mat.getRPY(roll, pitch, yaw);
  
  Vector3d angular_vel;
  angular_vel[0] = odom_msg->twist.twist.angular.x;
  angular_vel[1] = odom_msg->twist.twist.angular.y;
  angular_vel[2] = odom_msg->twist.twist.angular.z;

  transportThm[3] = -angular_vel[1] * angular_vel[2] * (Izz - Iyy);
  transportThm[4] = -angular_vel[0] * angular_vel[2] * (Ixx - Izz);
  transportThm[5] = -angular_vel[0] * angular_vel[1] * (Iyy - Ixx);

  

  Vector3d Fb_eig;
  Fb_eig(0) = -Fb * sin(pitch);
  Fb_eig(1) = Fb * sin(roll) * cos(pitch);
  Fb_eig(2) = Fb * cos(roll) * cos(pitch);

  weightLoad_eig(0) = (Fg - Fb) * sin(pitch);
  weightLoad_eig(1) = -(Fg - Fb) * sin(roll) * cos(pitch);
  weightLoad_eig(2) = -(Fg - Fb) * cos(roll) * cos(pitch);
  weightLoad_eig.segment<3>(3) = CoB.cross(Fb_eig);
  weightLoad_eig = weightLoad_eig * ((int)(isSubmerged));

  // Convert Eigen::VectorXd to c++ double[X]
  Map<RowMatrixXd>(&weightLoad[0], weightLoad_eig.rows(), weightLoad_eig.cols()) = weightLoad_eig;
  Map<Vector3d>(&Fb_vector[0], Fb_eig.rows(), Fb_eig.cols()) = Fb_eig;
}

void ThrusterController::NetLoadCB(const riptide_msgs::NetLoad::ConstPtr &load_msg)
{
  command[0] = load_msg->force.x;
  command[1] = load_msg->force.y;
  command[2] = load_msg->force.z;
  command[3] = load_msg->moment.x;
  command[4] = load_msg->moment.y;
  command[5] = load_msg->moment.z;

  // These initial guesses don't make much of a difference.
  for (int i = 0; i < numThrusters; i++)
    solver_forces[i] = 0.0;

  // Solve all my problems
  ceres::Solve(optionsEOM, &problemEOM, &summaryEOM);

  thrust_msg.header.stamp = ros::Time::now();
  thrust_msg.force.vector_port_fwd = solver_forces[thrust_msg.force.VPF];
  thrust_msg.force.vector_stbd_fwd = solver_forces[thrust_msg.force.VSF];
  thrust_msg.force.vector_port_aft = solver_forces[thrust_msg.force.VPA];
  thrust_msg.force.vector_stbd_aft = solver_forces[thrust_msg.force.VSA];
  thrust_msg.force.heave_port_fwd = solver_forces[thrust_msg.force.HPF];
  thrust_msg.force.heave_stbd_fwd = solver_forces[thrust_msg.force.HSF];
  thrust_msg.force.heave_port_aft = solver_forces[thrust_msg.force.HPA];
  thrust_msg.force.heave_stbd_aft = solver_forces[thrust_msg.force.HSA];
  //disable if another controller is taking over
  if(controller == 0){
    cmd_pub.publish(thrust_msg);
  }
  

  // Tune Buoyancy - locate the center of buoyancy
  // The output will only make sense if the depth, roll, and pitch controllers
  // are initialized, and the vehicle is roughly stationary in the water.
  // The output should contain non-zero distances so long as the the vehicle is
  // unable to reach a target orientation along any axis.
  // The depth controller is used only to keep the vehicle fully submerged
  // Initialize values
  // solver_cob[0] = 0.0;
  // solver_cob[1] = 0.0;
  // solver_cob[2] = 0.0;

  // ceres::Solve(optionsBuoyancy, &problemBuoyancy, &summaryBuoyancy);
  // cob_msg.header.stamp = ros::Time::now();
  // cob_msg.vector.x = solver_cob[0];
  // cob_msg.vector.y = solver_cob[1];
  // cob_msg.vector.z = solver_cob[2];
  // cob_pub.publish(cob_msg);
}

void ThrusterController::Loop()
{
  ros::Rate rate(200);
  while (!ros::isShuttingDown())
  {
    ros::spinOnce();
    rate.sleep();
  }
}<|MERGE_RESOLUTION|>--- conflicted
+++ resolved
@@ -1,292 +1,277 @@
-#include "riptide_controllers/thruster_controller.h"
-
-int main(int argc, char **argv)
-{
-  ros::init(argc, argv, "thruster_controller");
-  ThrusterController tc;
-  tc.Loop();
-}
-
-ThrusterController::ThrusterController() : nh(), private_nh("~")
-{
-  // Load parameters from .yaml files or launch files
-  //ThrusterController::LoadParam<bool>("tune", tune);
-  ThrusterController::LoadParam<string>("vehicle_file", vehicle_file);
-
-  vehicle = YAML::LoadFile(vehicle_file);
-  ThrusterController::LoadVehicleProperties();
-  ThrusterController::SetThrusterCoeffs();
-  weightLoad_eig.setZero();
-  isSubmerged = false;
-
-  for (int i = 0; i < 6; i++)
-  {
-    weightLoad[i] = 0;
-    transportThm[i] = 0;
-    command[i] = 0;
-    solver_forces[i] = 0;
-  }
-
-  for (int i = 0; i < 3; i++)
-  {
-    solver_cob[i] = 0;
-    Fb_vector[i] = 0;
-  }
-
-<<<<<<< HEAD
-  odom_sub = nh.subscribe<nav_msgs::Odometry>("odometry/filtered", 1, &ThrusterController::OdomCB, this);
-  cmd_sub = nh.subscribe<riptide_msgs::NetLoad>("command/net_load", 1, &ThrusterController::NetLoadCB, this);
-  // cob_pub = nh.advertise<geometry_msgs::Vector3Stamped>("vehicle/cob", 1);
-  cmd_pub = nh.advertise<riptide_msgs::ThrustStamped>("command/thrust", 1);
-
-=======
-  state_sub = nh.subscribe<riptide_msgs::Imu>("/state/imu", 1, &ThrusterController::ImuCB, this);
-  depth_sub = nh.subscribe<riptide_msgs::Depth>("/state/depth", 1, &ThrusterController::DepthCB, this);
-  cmd_sub = nh.subscribe<riptide_msgs::NetLoad>("/command/net_load", 1, &ThrusterController::NetLoadCB, this);
-  cob_pub = nh.advertise<geometry_msgs::Vector3Stamped>("/properties/cob", 1);
-  cmd_pub = nh.advertise<riptide_msgs::ThrustStamped>("/command/thrust", 1);
-  enable_sub = nh.subscribe<riptide_msgs::ControllerEnable>("/command/controller_switch", 1, &ThrusterController::ControllerCB, this);
-  controller = 0;
->>>>>>> 3f64e919
-  ThrusterController::InitDynamicReconfigure();
-  ThrusterController::InitThrustMsg();
-
-  // EOM problem
-  problemEOM.AddResidualBlock(new ceres::AutoDiffCostFunction<EOM, 6, 8>(new EOM(numThrusters, thrustCoeffs, inertia, weightLoad, transportThm, command)), NULL, solver_forces);
-  optionsEOM.max_num_iterations = 100;
-  optionsEOM.linear_solver_type = ceres::DENSE_QR;
-
-  // Buoyancy Problem
-  problemBuoyancy.AddResidualBlock(new ceres::AutoDiffCostFunction<FindCoB, 3, 3>(new FindCoB(numThrusters, thrustCoeffs, Fb_vector, solver_forces)), NULL, solver_cob);
-  optionsBuoyancy.max_num_iterations = 100;
-  optionsBuoyancy.linear_solver_type = ceres::DENSE_QR;
-}
-
-// Load parameter from namespace
-template <typename T>
-void ThrusterController::LoadParam(std::string param, T &var)
-{
-  try
-  {
-    if (!nh.getParam(param, var))
-    {
-      throw 0;
-    }
-  }
-  catch (int e)
-  {
-    std::string ns = nh.getNamespace();
-    ROS_ERROR("Thruster Controller Namespace: %s", ns.c_str());
-    ROS_ERROR("Critical! Param \"%s/%s\" does not exist or is not accessed correctly. Shutting down.", ns.c_str(), param.c_str());
-    ros::shutdown();
-  }
-}
-
-void ThrusterController::LoadVehicleProperties()
-{
-  mass = vehicle["mass"].as<double>();
-  double comX = vehicle["com"][0].as<double>();
-  double comY = vehicle["com"][1].as<double>();
-  double comZ =  vehicle["com"][2].as<double>();
-  center_of_mass[0] = comX;
-  center_of_mass[1] = comY;
-  center_of_mass[2] = comZ;
-  Fg = mass * GRAVITY;
-
-  // TODO: Use TF to detect when thrusters not submerged
-  depth_fully_submerged = 0.3;
-
-  Ixx = vehicle["inertia"][0].as<double>();
-  Iyy = vehicle["inertia"][1].as<double>();
-  Izz = vehicle["inertia"][2].as<double>();
-
-  inertia[0] = mass;
-  inertia[1] = mass;
-  inertia[2] = mass;
-  inertia[3] = Ixx;
-  inertia[4] = Iyy;
-  inertia[5] = Izz;
-}
-
-void ThrusterController::InitDynamicReconfigure()
-{
-  // Reset server
-  param_reconfig_server.reset(new DynamicReconfigServer(param_reconfig_mutex, private_nh));
-
-  // Now, we set the callback
-  param_reconfig_callback = boost::bind(&ThrusterController::DynamicReconfigCallback, this, _1, _2);
-  param_reconfig_server->setCallback(param_reconfig_callback);
-}
-
-void ThrusterController::SetThrusterCoeffs()
-{
-  numThrusters = vehicle["thrusters"].size();
-  for (int i = 0; i < numThrusters; i++)
-  {
-    //bool enabled = vehicle["thrusters"][i]["enable"].as<bool>();
-    thrustersEnabled.push_back((int)true);
-  }
-
-  // Each COLUMN contains a thruster's info
-  thrusters.resize(5, numThrusters);
-  thrustCoeffs.resize(6, numThrusters);
-  thrusters.setZero();
-  thrustCoeffs.setZero();
-
-  for (int i = 0; i < numThrusters; i++)
-    if (thrustersEnabled[i])
-    {
-      for (int j = 0; j < 3; j++)
-      {
-        // Transform X, Y, Z to COM reference frame
-        thrusters(j, i) = vehicle["thrusters"][i]["pose"][j].as<double>() - center_of_mass[j];
-      }
-      thrusters(3, i) = vehicle["thrusters"][i]["pose"][4].as<double>();
-      thrusters(4, i) = vehicle["thrusters"][i]["pose"][5].as<double>();
-    }
-
-  for (int i = 0; i < numThrusters; i++)
-  {
-    if (thrustersEnabled[i])
-    {
-      float theta = thrusters(3, i);
-      float psi = thrusters(4, i);
-      thrustCoeffs(0, i) = cos(psi) * cos(theta); // Effective contrbution along X-axis
-      thrustCoeffs(1, i) = sin(psi) * cos(theta); // Effective contrbution along Y-axis
-      thrustCoeffs(2, i) = -sin(theta);           // Effective contrbution along Z-axis
-
-      // Cross-product
-      // Determine the effective moment arms for each thruster about the B-frame axes
-      thrustCoeffs.block<3, 1>(3, i) = thrusters.block<3, 1>(0, i).cross(thrustCoeffs.block<3, 1>(0, i));
-    }
-  }
-}
-
-void ThrusterController::InitThrustMsg()
-{
-  thrust_msg.header.stamp = ros::Time::now();
-  thrust_msg.force.vector_port_fwd = 0;
-  thrust_msg.force.vector_stbd_fwd = 0;
-  thrust_msg.force.vector_port_aft = 0;
-  thrust_msg.force.vector_stbd_aft = 0;
-  thrust_msg.force.heave_port_fwd = 0;
-  thrust_msg.force.heave_stbd_fwd = 0;
-  thrust_msg.force.heave_port_aft = 0;
-  thrust_msg.force.heave_stbd_aft = 0;
-
-  cmd_pub.publish(thrust_msg);
-}
-
-// Callback for dynamic reconfigure
-void ThrusterController::DynamicReconfigCallback(riptide_controllers::VehiclePropertiesConfig &config, uint32_t levels)
-{
-  CoB(0) = config.Buoyancy_X_POS;
-  CoB(1) = config.Buoyancy_Y_POS;
-  CoB(2) = config.Buoyancy_Z_POS;
-  Fb = config.Buoyant_Force;
-}
-
-<<<<<<< HEAD
-void ThrusterController::OdomCB(const nav_msgs::Odometry::ConstPtr &odom_msg)
-=======
-void ThrusterController::ControllerCB(const riptide_msgs::ControllerEnable::ConstPtr &controller_msg){
-  controller = controller_msg->controller;
-}
-
-void ThrusterController::ImuCB(const riptide_msgs::Imu::ConstPtr &imu_msg)
->>>>>>> 3f64e919
-{
-  isSubmerged = (bool)(odom_msg->pose.pose.position.z < depth_fully_submerged);
-
-  tf2::Quaternion quat;
-  tf2::fromMsg(odom_msg->pose.pose.orientation, quat);
-  double yaw, pitch, roll;
-  tf2::Matrix3x3 mat(quat);
-  mat.getRPY(roll, pitch, yaw);
-  
-  Vector3d angular_vel;
-  angular_vel[0] = odom_msg->twist.twist.angular.x;
-  angular_vel[1] = odom_msg->twist.twist.angular.y;
-  angular_vel[2] = odom_msg->twist.twist.angular.z;
-
-  transportThm[3] = -angular_vel[1] * angular_vel[2] * (Izz - Iyy);
-  transportThm[4] = -angular_vel[0] * angular_vel[2] * (Ixx - Izz);
-  transportThm[5] = -angular_vel[0] * angular_vel[1] * (Iyy - Ixx);
-
-  
-
-  Vector3d Fb_eig;
-  Fb_eig(0) = -Fb * sin(pitch);
-  Fb_eig(1) = Fb * sin(roll) * cos(pitch);
-  Fb_eig(2) = Fb * cos(roll) * cos(pitch);
-
-  weightLoad_eig(0) = (Fg - Fb) * sin(pitch);
-  weightLoad_eig(1) = -(Fg - Fb) * sin(roll) * cos(pitch);
-  weightLoad_eig(2) = -(Fg - Fb) * cos(roll) * cos(pitch);
-  weightLoad_eig.segment<3>(3) = CoB.cross(Fb_eig);
-  weightLoad_eig = weightLoad_eig * ((int)(isSubmerged));
-
-  // Convert Eigen::VectorXd to c++ double[X]
-  Map<RowMatrixXd>(&weightLoad[0], weightLoad_eig.rows(), weightLoad_eig.cols()) = weightLoad_eig;
-  Map<Vector3d>(&Fb_vector[0], Fb_eig.rows(), Fb_eig.cols()) = Fb_eig;
-}
-
-void ThrusterController::NetLoadCB(const riptide_msgs::NetLoad::ConstPtr &load_msg)
-{
-  command[0] = load_msg->force.x;
-  command[1] = load_msg->force.y;
-  command[2] = load_msg->force.z;
-  command[3] = load_msg->moment.x;
-  command[4] = load_msg->moment.y;
-  command[5] = load_msg->moment.z;
-
-  // These initial guesses don't make much of a difference.
-  for (int i = 0; i < numThrusters; i++)
-    solver_forces[i] = 0.0;
-
-  // Solve all my problems
-  ceres::Solve(optionsEOM, &problemEOM, &summaryEOM);
-
-  thrust_msg.header.stamp = ros::Time::now();
-  thrust_msg.force.vector_port_fwd = solver_forces[thrust_msg.force.VPF];
-  thrust_msg.force.vector_stbd_fwd = solver_forces[thrust_msg.force.VSF];
-  thrust_msg.force.vector_port_aft = solver_forces[thrust_msg.force.VPA];
-  thrust_msg.force.vector_stbd_aft = solver_forces[thrust_msg.force.VSA];
-  thrust_msg.force.heave_port_fwd = solver_forces[thrust_msg.force.HPF];
-  thrust_msg.force.heave_stbd_fwd = solver_forces[thrust_msg.force.HSF];
-  thrust_msg.force.heave_port_aft = solver_forces[thrust_msg.force.HPA];
-  thrust_msg.force.heave_stbd_aft = solver_forces[thrust_msg.force.HSA];
-  //disable if another controller is taking over
-  if(controller == 0){
-    cmd_pub.publish(thrust_msg);
-  }
-  
-
-  // Tune Buoyancy - locate the center of buoyancy
-  // The output will only make sense if the depth, roll, and pitch controllers
-  // are initialized, and the vehicle is roughly stationary in the water.
-  // The output should contain non-zero distances so long as the the vehicle is
-  // unable to reach a target orientation along any axis.
-  // The depth controller is used only to keep the vehicle fully submerged
-  // Initialize values
-  // solver_cob[0] = 0.0;
-  // solver_cob[1] = 0.0;
-  // solver_cob[2] = 0.0;
-
-  // ceres::Solve(optionsBuoyancy, &problemBuoyancy, &summaryBuoyancy);
-  // cob_msg.header.stamp = ros::Time::now();
-  // cob_msg.vector.x = solver_cob[0];
-  // cob_msg.vector.y = solver_cob[1];
-  // cob_msg.vector.z = solver_cob[2];
-  // cob_pub.publish(cob_msg);
-}
-
-void ThrusterController::Loop()
-{
-  ros::Rate rate(200);
-  while (!ros::isShuttingDown())
-  {
-    ros::spinOnce();
-    rate.sleep();
-  }
+#include "riptide_controllers/thruster_controller.h"
+
+int main(int argc, char **argv)
+{
+  ros::init(argc, argv, "thruster_controller");
+  ThrusterController tc;
+  tc.Loop();
+}
+
+ThrusterController::ThrusterController() : nh(), private_nh("~")
+{
+  // Load parameters from .yaml files or launch files
+  //ThrusterController::LoadParam<bool>("tune", tune);
+  ThrusterController::LoadParam<string>("vehicle_file", vehicle_file);
+
+  vehicle = YAML::LoadFile(vehicle_file);
+  ThrusterController::LoadVehicleProperties();
+  ThrusterController::SetThrusterCoeffs();
+  weightLoad_eig.setZero();
+  isSubmerged = false;
+
+  for (int i = 0; i < 6; i++)
+  {
+    weightLoad[i] = 0;
+    transportThm[i] = 0;
+    command[i] = 0;
+    solver_forces[i] = 0;
+  }
+
+  for (int i = 0; i < 3; i++)
+  {
+    solver_cob[i] = 0;
+    Fb_vector[i] = 0;
+  }
+
+  odom_sub = nh.subscribe<nav_msgs::Odometry>("odometry/filtered", 1, &ThrusterController::OdomCB, this);
+  cmd_sub = nh.subscribe<riptide_msgs::NetLoad>("command/net_load", 1, &ThrusterController::NetLoadCB, this);
+  // cob_pub = nh.advertise<geometry_msgs::Vector3Stamped>("vehicle/cob", 1);
+  cmd_pub = nh.advertise<riptide_msgs::ThrustStamped>("command/thrust", 1);
+  enable_sub = nh.subscribe<riptide_msgs::ControllerEnable>("/command/controller_switch", 1, &ThrusterController::ControllerCB, this);
+  controller = 0;
+  ThrusterController::InitDynamicReconfigure();
+  ThrusterController::InitThrustMsg();
+
+  // EOM problem
+  problemEOM.AddResidualBlock(new ceres::AutoDiffCostFunction<EOM, 6, 8>(new EOM(numThrusters, thrustCoeffs, inertia, weightLoad, transportThm, command)), NULL, solver_forces);
+  optionsEOM.max_num_iterations = 100;
+  optionsEOM.linear_solver_type = ceres::DENSE_QR;
+
+  // Buoyancy Problem
+  problemBuoyancy.AddResidualBlock(new ceres::AutoDiffCostFunction<FindCoB, 3, 3>(new FindCoB(numThrusters, thrustCoeffs, Fb_vector, solver_forces)), NULL, solver_cob);
+  optionsBuoyancy.max_num_iterations = 100;
+  optionsBuoyancy.linear_solver_type = ceres::DENSE_QR;
+}
+
+// Load parameter from namespace
+template <typename T>
+void ThrusterController::LoadParam(std::string param, T &var)
+{
+  try
+  {
+    if (!nh.getParam(param, var))
+    {
+      throw 0;
+    }
+  }
+  catch (int e)
+  {
+    std::string ns = nh.getNamespace();
+    ROS_ERROR("Thruster Controller Namespace: %s", ns.c_str());
+    ROS_ERROR("Critical! Param \"%s/%s\" does not exist or is not accessed correctly. Shutting down.", ns.c_str(), param.c_str());
+    ros::shutdown();
+  }
+}
+
+void ThrusterController::LoadVehicleProperties()
+{
+  mass = vehicle["mass"].as<double>();
+  double comX = vehicle["com"][0].as<double>();
+  double comY = vehicle["com"][1].as<double>();
+  double comZ =  vehicle["com"][2].as<double>();
+  center_of_mass[0] = comX;
+  center_of_mass[1] = comY;
+  center_of_mass[2] = comZ;
+  Fg = mass * GRAVITY;
+
+  // TODO: Use TF to detect when thrusters not submerged
+  depth_fully_submerged = 0.3;
+
+  Ixx = vehicle["inertia"][0].as<double>();
+  Iyy = vehicle["inertia"][1].as<double>();
+  Izz = vehicle["inertia"][2].as<double>();
+
+  inertia[0] = mass;
+  inertia[1] = mass;
+  inertia[2] = mass;
+  inertia[3] = Ixx;
+  inertia[4] = Iyy;
+  inertia[5] = Izz;
+}
+
+void ThrusterController::InitDynamicReconfigure()
+{
+  // Reset server
+  param_reconfig_server.reset(new DynamicReconfigServer(param_reconfig_mutex, private_nh));
+
+  // Now, we set the callback
+  param_reconfig_callback = boost::bind(&ThrusterController::DynamicReconfigCallback, this, _1, _2);
+  param_reconfig_server->setCallback(param_reconfig_callback);
+}
+
+void ThrusterController::SetThrusterCoeffs()
+{
+  numThrusters = vehicle["thrusters"].size();
+  for (int i = 0; i < numThrusters; i++)
+  {
+    //bool enabled = vehicle["thrusters"][i]["enable"].as<bool>();
+    thrustersEnabled.push_back((int)true);
+  }
+
+  // Each COLUMN contains a thruster's info
+  thrusters.resize(5, numThrusters);
+  thrustCoeffs.resize(6, numThrusters);
+  thrusters.setZero();
+  thrustCoeffs.setZero();
+
+  for (int i = 0; i < numThrusters; i++)
+    if (thrustersEnabled[i])
+    {
+      for (int j = 0; j < 3; j++)
+      {
+        // Transform X, Y, Z to COM reference frame
+        thrusters(j, i) = vehicle["thrusters"][i]["pose"][j].as<double>() - center_of_mass[j];
+      }
+      thrusters(3, i) = vehicle["thrusters"][i]["pose"][4].as<double>();
+      thrusters(4, i) = vehicle["thrusters"][i]["pose"][5].as<double>();
+    }
+
+  for (int i = 0; i < numThrusters; i++)
+  {
+    if (thrustersEnabled[i])
+    {
+      float theta = thrusters(3, i);
+      float psi = thrusters(4, i);
+      thrustCoeffs(0, i) = cos(psi) * cos(theta); // Effective contrbution along X-axis
+      thrustCoeffs(1, i) = sin(psi) * cos(theta); // Effective contrbution along Y-axis
+      thrustCoeffs(2, i) = -sin(theta);           // Effective contrbution along Z-axis
+
+      // Cross-product
+      // Determine the effective moment arms for each thruster about the B-frame axes
+      thrustCoeffs.block<3, 1>(3, i) = thrusters.block<3, 1>(0, i).cross(thrustCoeffs.block<3, 1>(0, i));
+    }
+  }
+}
+
+void ThrusterController::InitThrustMsg()
+{
+  thrust_msg.header.stamp = ros::Time::now();
+  thrust_msg.force.vector_port_fwd = 0;
+  thrust_msg.force.vector_stbd_fwd = 0;
+  thrust_msg.force.vector_port_aft = 0;
+  thrust_msg.force.vector_stbd_aft = 0;
+  thrust_msg.force.heave_port_fwd = 0;
+  thrust_msg.force.heave_stbd_fwd = 0;
+  thrust_msg.force.heave_port_aft = 0;
+  thrust_msg.force.heave_stbd_aft = 0;
+
+  cmd_pub.publish(thrust_msg);
+}
+
+// Callback for dynamic reconfigure
+void ThrusterController::DynamicReconfigCallback(riptide_controllers::VehiclePropertiesConfig &config, uint32_t levels)
+{
+  CoB(0) = config.Buoyancy_X_POS;
+  CoB(1) = config.Buoyancy_Y_POS;
+  CoB(2) = config.Buoyancy_Z_POS;
+  Fb = config.Buoyant_Force;
+}
+
+void ThrusterController::ControllerCB(const riptide_msgs::ControllerEnable::ConstPtr &controller_msg){
+  controller = controller_msg->controller;
+}
+void ThrusterController::OdomCB(const nav_msgs::Odometry::ConstPtr &odom_msg){
+  isSubmerged = (bool)(odom_msg->pose.pose.position.z < depth_fully_submerged);
+
+  tf2::Quaternion quat;
+  tf2::fromMsg(odom_msg->pose.pose.orientation, quat);
+  double yaw, pitch, roll;
+  tf2::Matrix3x3 mat(quat);
+  mat.getRPY(roll, pitch, yaw);
+  
+  Vector3d angular_vel;
+  angular_vel[0] = odom_msg->twist.twist.angular.x;
+  angular_vel[1] = odom_msg->twist.twist.angular.y;
+  angular_vel[2] = odom_msg->twist.twist.angular.z;
+
+  transportThm[3] = -angular_vel[1] * angular_vel[2] * (Izz - Iyy);
+  transportThm[4] = -angular_vel[0] * angular_vel[2] * (Ixx - Izz);
+  transportThm[5] = -angular_vel[0] * angular_vel[1] * (Iyy - Ixx);
+
+  
+
+  Vector3d Fb_eig;
+  Fb_eig(0) = -Fb * sin(pitch);
+  Fb_eig(1) = Fb * sin(roll) * cos(pitch);
+  Fb_eig(2) = Fb * cos(roll) * cos(pitch);
+
+  weightLoad_eig(0) = (Fg - Fb) * sin(pitch);
+  weightLoad_eig(1) = -(Fg - Fb) * sin(roll) * cos(pitch);
+  weightLoad_eig(2) = -(Fg - Fb) * cos(roll) * cos(pitch);
+  weightLoad_eig.segment<3>(3) = CoB.cross(Fb_eig);
+  weightLoad_eig = weightLoad_eig * ((int)(isSubmerged));
+
+  // Convert Eigen::VectorXd to c++ double[X]
+  Map<RowMatrixXd>(&weightLoad[0], weightLoad_eig.rows(), weightLoad_eig.cols()) = weightLoad_eig;
+  Map<Vector3d>(&Fb_vector[0], Fb_eig.rows(), Fb_eig.cols()) = Fb_eig;
+}
+
+void ThrusterController::NetLoadCB(const riptide_msgs::NetLoad::ConstPtr &load_msg)
+{
+  command[0] = load_msg->force.x;
+  command[1] = load_msg->force.y;
+  command[2] = load_msg->force.z;
+  command[3] = load_msg->moment.x;
+  command[4] = load_msg->moment.y;
+  command[5] = load_msg->moment.z;
+
+  // These initial guesses don't make much of a difference.
+  for (int i = 0; i < numThrusters; i++)
+    solver_forces[i] = 0.0;
+
+  // Solve all my problems
+  ceres::Solve(optionsEOM, &problemEOM, &summaryEOM);
+
+  thrust_msg.header.stamp = ros::Time::now();
+  thrust_msg.force.vector_port_fwd = solver_forces[thrust_msg.force.VPF];
+  thrust_msg.force.vector_stbd_fwd = solver_forces[thrust_msg.force.VSF];
+  thrust_msg.force.vector_port_aft = solver_forces[thrust_msg.force.VPA];
+  thrust_msg.force.vector_stbd_aft = solver_forces[thrust_msg.force.VSA];
+  thrust_msg.force.heave_port_fwd = solver_forces[thrust_msg.force.HPF];
+  thrust_msg.force.heave_stbd_fwd = solver_forces[thrust_msg.force.HSF];
+  thrust_msg.force.heave_port_aft = solver_forces[thrust_msg.force.HPA];
+  thrust_msg.force.heave_stbd_aft = solver_forces[thrust_msg.force.HSA];
+  //disable if another controller is taking over
+  if(controller == 0){
+    cmd_pub.publish(thrust_msg);
+  }
+  
+
+  // Tune Buoyancy - locate the center of buoyancy
+  // The output will only make sense if the depth, roll, and pitch controllers
+  // are initialized, and the vehicle is roughly stationary in the water.
+  // The output should contain non-zero distances so long as the the vehicle is
+  // unable to reach a target orientation along any axis.
+  // The depth controller is used only to keep the vehicle fully submerged
+  // Initialize values
+  // solver_cob[0] = 0.0;
+  // solver_cob[1] = 0.0;
+  // solver_cob[2] = 0.0;
+
+  // ceres::Solve(optionsBuoyancy, &problemBuoyancy, &summaryBuoyancy);
+  // cob_msg.header.stamp = ros::Time::now();
+  // cob_msg.vector.x = solver_cob[0];
+  // cob_msg.vector.y = solver_cob[1];
+  // cob_msg.vector.z = solver_cob[2];
+  // cob_pub.publish(cob_msg);
+}
+
+void ThrusterController::Loop()
+{
+  ros::Rate rate(200);
+  while (!ros::isShuttingDown())
+  {
+    ros::spinOnce();
+    rate.sleep();
+  }
 }