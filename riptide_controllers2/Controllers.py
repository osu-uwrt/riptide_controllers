--- conflicted
+++ resolved
@@ -3,18 +3,8 @@
 import numpy as np
 from abc import ABC, abstractmethod
 from nav_msgs.msg import Odometry
-<<<<<<< HEAD
-<<<<<<< Updated upstream
-# from transforms3d._gohlketransforms import quaternion_slerp
-from  tf_transformations import quaternion_multiply, quaternion_inverse, quaternion_slerp
-=======
 from sensor_msgs.msg import JointState
 from tf_transformations import quaternion_multiply, quaternion_inverse, quaternion_conjugate, quaternion_slerp
->>>>>>> Stashed changes
-=======
-from sensor_msgs.msg import JointState
-from tf_transformations import quaternion_multiply, quaternion_inverse, quaternion_conjugate
->>>>>>> 39914df9
 
 def msgToNumpy(msg):
     if hasattr(msg, "w"):
@@ -198,9 +188,6 @@
         self.name = 'ang'
 
     def computeCorrectiveVelocity(self, odom: Odometry):
-<<<<<<< HEAD
-<<<<<<< Updated upstream
-
         if self.targetPosition is not None:
             currentOrientation = msgToNumpy(odom.pose.pose.orientation)
 
@@ -209,7 +196,7 @@
             dq = (intermediateOrientation - currentOrientation)
             outputVel = np.array(quaternion_multiply(quaternion_inverse(currentOrientation), dq)[:3]) * self.positionP
             return outputVel        
-=======
+        
         if self.controlMode == ControlMode.POSITION:
             currentOrientation = msgToNumpy(odom.pose.pose.orientation)
 
@@ -229,30 +216,6 @@
             dq = (intermediateOrientation - currentOrientation)
             outputVel = np.array(quaternion_multiply(quaternion_inverse(currentOrientation), dq)[:3]) * self.positionP
             return outputVel 
->>>>>>> Stashed changes
-=======
-        if self.controlMode == ControlMode.POSITION:
-            currentOrientation = msgToNumpy(odom.pose.pose.orientation)
-
-            # NEW Way
-            # based on quadrotor attitude control with a PID controller https://folk.ntnu.no/skoge/prost/proceedings/ecc-2013/data/papers/0927.pdf    
-            errorQuat = quaternion_multiply(self.setPoint, quaternion_conjugate(currentOrientation))
-            if errorQuat[3] < 0:
-                errorQuat = quaternion_conjugate(errorQuat)
-                
-            return np.array(errorQuat[:3]) * self.positionP
-
-            # OLD WAY, only works to find a direction, causes high gains in position
-            # # Find an orientation in the right direction but with a small angle
-            # intermediateOrientation = quaternion_slerp(currentOrientation, self.setPoint, 0.01)
-
-            # # This math only works for small angles, so the direction is more important
-            # dq = (intermediateOrientation - currentOrientation)
-            # outputVel = np.array(quaternion_multiply(quaternion_inverse(currentOrientation), dq)[:3]) * self.positionP
-            # return outputVel 
->>>>>>> 39914df9
-        else:
-            return np.zeros(3)
 
     def computeCorrectiveAcceleration(self, odom, correctiveVelocity):
         if(self.controlMode == ControlMode.DISABLED or self.controlMode == ControlMode.FEEDFORWARD):
